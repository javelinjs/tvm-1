--- conflicted
+++ resolved
@@ -43,24 +43,14 @@
 
 /*!
  * \brief Represent integer grouped bounds which are classified into
-<<<<<<< HEAD
- *        lower bounds (include), upper bounds (include) and equalities.
-=======
  *        lower bounds (inclusive), upper bounds (inclusive) and equalities.
->>>>>>> 1ae77a8c
  *        It also contains coefficient as a multiplier for the bounds, i.e.,
  *        coef * var >= lower
  *        coef * var == equal
  *        coef * var <= upper
-<<<<<<< HEAD
- * \sa IntGrpBounds
- */
-class IntGrpBoundsNode : public Object {
-=======
  * \sa IntGroupBounds
  */
 class IntGroupBoundsNode : public Object {
->>>>>>> 1ae77a8c
  public:
   PrimExpr coef;
   Array<PrimExpr> lower;
@@ -74,11 +64,7 @@
     v->Visit("upper", &upper);
   }
 
-<<<<<<< HEAD
-  bool SEqualReduce(const IntGrpBoundsNode* other, SEqualReducer eq) const {
-=======
   bool SEqualReduce(const IntGroupBoundsNode* other, SEqualReducer eq) const {
->>>>>>> 1ae77a8c
     return eq(coef, other->coef) && eq(lower, other->lower) && eq(equal, other->equal) &&
            eq(upper, other->upper);
   }
@@ -91,17 +77,6 @@
   }
 
   static constexpr const bool _type_has_method_sequal_reduce = true;
-<<<<<<< HEAD
-  static constexpr const char* _type_key = "arith.IntGrpBounds";
-  TVM_DECLARE_FINAL_OBJECT_INFO(IntGrpBoundsNode, Object);
-};
-
-/*!
- * \brief Managed reference to IntGrpBoundsNode.
- * \sa IntGrpBoundsNode
- */
-class IntGrpBounds : public ObjectRef {
-=======
   static constexpr const char* _type_key = "arith.IntGroupBounds";
   TVM_DECLARE_FINAL_OBJECT_INFO(IntGroupBoundsNode, Object);
 };
@@ -111,7 +86,6 @@
  * \sa IntGroupBoundsNode
  */
 class IntGroupBounds : public ObjectRef {
->>>>>>> 1ae77a8c
  public:
   /*!
    * \brief Constructor by fields
@@ -123,37 +97,19 @@
    * \param equal equalities
    * \param upper the upper bounds (include)
    */
-<<<<<<< HEAD
-  TVM_DLL IntGrpBounds(PrimExpr coef, Array<PrimExpr> lower, Array<PrimExpr> equal,
-                       Array<PrimExpr> upper);
-=======
   TVM_DLL IntGroupBounds(PrimExpr coef, Array<PrimExpr> lower, Array<PrimExpr> equal,
                          Array<PrimExpr> upper);
->>>>>>> 1ae77a8c
 
   /*!
    * \brief Construct bounds from a range.
    * \param r The range
    * \return constructed bounds.
    */
-<<<<<<< HEAD
-  static IntGrpBounds range(const Range& r);
-=======
   static IntGroupBounds FromRange(const Range& r);
->>>>>>> 1ae77a8c
 
   /*!
    * \brief Perform substitution on all components of the struct.
    */
-<<<<<<< HEAD
-  IntGrpBounds Substitute(const Map<Var, PrimExpr>& subst) const;
-
-  Range FindBestRange(const Map<Var, Range>& vranges_addl = {}) const;
-
-  IntGrpBounds operator+(const Range& r);
-
-  TVM_DEFINE_OBJECT_REF_METHODS(IntGrpBounds, ObjectRef, IntGrpBoundsNode);
-=======
   IntGroupBounds Substitute(const Map<Var, PrimExpr>& subst) const;
 
   /*!
@@ -172,7 +128,6 @@
   IntGroupBounds operator+(const Range& r);
 
   TVM_DEFINE_OBJECT_REF_METHODS(IntGroupBounds, ObjectRef, IntGroupBoundsNode);
->>>>>>> 1ae77a8c
 };
 
 /*!
@@ -308,11 +263,7 @@
   TVM_DEFINE_OBJECT_REF_METHODS(IntConstraintsTransform, ObjectRef, IntConstraintsTransformNode);
 };
 
-<<<<<<< HEAD
-typedef std::pair<Map<Var, IntGrpBounds>, Array<PrimExpr>> PartialSolvedInequalities;
-=======
 typedef std::pair<Map<Var, IntGroupBounds>, Array<PrimExpr>> PartialSolvedInequalities;
->>>>>>> 1ae77a8c
 
 /*!
  * \brief Obtain Smith Normal Form of linear equation A x = y.
@@ -347,8 +298,6 @@
 /*!
  * \brief Solve linear inequalities.
  * \param system_to_solve the variables to solve, their ranges, and a list of inequalities.
-<<<<<<< HEAD
-=======
  *        The inequalities are rewritten using Fourier-Motzkin elimination.
  *        This function takes an array of (in)equalities and an array of variables, and essentially
  *        rewrites the (in)equalities into an array of (in)equalities of the following form,
@@ -361,19 +310,23 @@
  *        xn >= fn()  // just a constant
  *        xn <= gn()  // just a constant
  *
->>>>>>> 1ae77a8c
  * \return A map of variables and their solved bounds,
  *         and constrains that cannot be solved to bounds.
  */
 PartialSolvedInequalities SolveLinearInequalities(const IntConstraints& system_to_solve);
 
 /*!
-<<<<<<< HEAD
- * \brief Solve linear inequalities.
- * \param system_to_solve the variables to solve, their ranges, and a list of inequalities.
- * \return The result ranges for each variables.
- *         Constrains that cannot be transformed to Range will be stored in relations.
-=======
+ * \brief Combine the information into an array of (in)equalities.
+ * \param variables The variables in \p bounds.
+ *        It is used to determine the iteration order to avoid indeterministic results.
+ * \param bounds grouped boundary of the variables.
+ * \param relations other relations.
+ */
+Array<PrimExpr> AsConditions(const Array<Var>& variables,
+                             const Map<Var, IntGroupBounds>& bounds,
+                             const Array<PrimExpr>& relations);
+
+/*!
  * \brief Solve linear inequalities and infer the range of each variable.
  * \param system_to_solve the variables to solve, their ranges, and a list of inequalities.
  * \return The result ranges for each variables.
@@ -382,29 +335,10 @@
  *         2. ranges     - the best range of each variable.
  *         3. relations  - constraints that cannot be transformed to
  *                         Range will be stored in relations.
->>>>>>> 1ae77a8c
  */
 IntConstraints SolveInequalitiesToRange(const IntConstraints& system_to_solve);
 
 /*!
-<<<<<<< HEAD
- * \brief Solve linear inequalities.
- * \param system_to_solve the variables to solve, their ranges, and a list of inequalities.
- * \return Solved ranges are deskewed to be started from zero.
- *         New variables and the mapping are created accordingly.
- */
-IntConstraintsTransform SolveInequalitiesDeskewRange(const IntConstraints& system_to_solve);
-
-/*!
- * TODO
- * \param bounds
- * \param relations
- * \return
- */
-Array<PrimExpr> as_conditions(const Map<Var, IntGrpBounds>& bounds,
-                              const Array<PrimExpr>& relations);
-
-=======
  * \brief Solve linear inequalities and deskew the ranges towards zero.
  * \param system_to_solve the variables to solve, their ranges, and a list of inequalities.
  * \return A transform (src IntConstraints -> dst IntConstraints)
@@ -422,7 +356,6 @@
  */
 IntConstraintsTransform SolveInequalitiesDeskewRange(const IntConstraints& system_to_solve);
 
->>>>>>> 1ae77a8c
 }  // namespace arith
 }  // namespace tvm
 #endif  // TVM_ARITH_INT_SOLVER_H_