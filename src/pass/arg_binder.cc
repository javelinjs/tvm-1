/*
 * Licensed to the Apache Software Foundation (ASF) under one
 * or more contributor license agreements.  See the NOTICE file
 * distributed with this work for additional information
 * regarding copyright ownership.  The ASF licenses this file
 * to you under the Apache License, Version 2.0 (the
 * "License"); you may not use this file except in compliance
 * with the License.  You may obtain a copy of the License at
 *
 *   http://www.apache.org/licenses/LICENSE-2.0
 *
 * Unless required by applicable law or agreed to in writing,
 * software distributed under the License is distributed on an
 * "AS IS" BASIS, WITHOUT WARRANTIES OR CONDITIONS OF ANY
 * KIND, either express or implied.  See the License for the
 * specific language governing permissions and limitations
 * under the License.
 */

/*!
 * \file arg_binder.cc
 * \brief Helper utility to match and bind arguments.
 */
#include <tvm/ir.h>
#include <tvm/ir_pass.h>
#include <tvm/runtime/device_api.h>
#include "ir_util.h"
#include "arg_binder.h"
#include "../arithmetic/compute_expr.h"

namespace tvm {
namespace ir {

void BinderAddAssert(Expr cond,
                     const std::string& arg_name,
                     std::vector<Stmt>* asserts) {
  Expr scond = Simplify(cond);
  if (is_zero(scond)) {
    LOG(FATAL) << "Bind have an unmet assertion: "
               << cond << ", " << " on argument " << arg_name;
  }
  if (!is_one(scond)) {
    std::ostringstream os;
    os << "Argument " << arg_name << " has an unsatisfied constraint";
    asserts->emplace_back(AssertStmt::make(scond, os.str(), Evaluate::make(0)));
  }
}

const Expr GetVariable(const Expr& expr) {
  if (expr.as<Variable>()) {
    return expr;
  } else if (const auto* call = expr.as<Call>()) {
    if (call->is_intrinsic(intrinsic::tvm_assert_bound)) {
      return GetVariable(call->args[0]);
    }
  }
  return Expr();
}

bool ArgBinder::Bind_(const Expr& arg,
                      const Expr& value,
                      const std::string& arg_name,
                      bool with_lets) {
<<<<<<< HEAD
  CHECK_EQ(arg.type(), value.type());
  Expr arg_as_var = GetVariable(arg);
  if (const Variable* v = arg_as_var.as<Variable>()) {
=======
  CHECK_EQ(arg.dtype(), value.dtype());
  if (const Variable* v = arg.as<Variable>()) {
>>>>>>> 79581dd7
    auto it = def_map_->find(v);
    if (it == def_map_->end()) {
      Var v_arg = Downcast<Var>(arg_as_var);
      defs_.emplace_back(v_arg);
      if (with_lets) {
        (*def_map_)[v] = arg_as_var;
        init_nest_.emplace_back(LetStmt::make(v_arg, value, Evaluate::make(0)));
      } else {
        (*def_map_)[v] = value;
      }
      return true;
    } else {
      BinderAddAssert(it->second == value, arg_name, &asserts_);
    }
  } else {
    BinderAddAssert(arg == value, arg_name, &asserts_);
  }
  return false;
}

void ArgBinder::Bind(const Expr& arg,
                     const Expr& value,
                     const std::string& arg_name,
                     bool with_let) {
  Bind_(arg, value, arg_name, with_let);
}

void ArgBinder::BindArray(const Array<Expr>& arg,
                          const Array<Expr>& value,
                          const std::string& arg_name) {
  CHECK_EQ(arg.size(), value.size())
      << "Argument " << arg_name << " array size mismatch";
  for (size_t i = 0; i < arg.size(); ++i) {
    std::ostringstream os;
    os << arg_name << "[" << i << "]";
    this->Bind(arg[i], value[i], os.str());
  }
}

void ArgBinder::BindBuffer(const Buffer& arg,
                           const Buffer& value,
                           const std::string& arg_name,
                           bool fuzzy_match) {
  CHECK_EQ(arg->scope, value->scope)
      << "Argument " << arg_name
      << " Buffer bind scope mismatch";
  CHECK_EQ(arg->dtype, value->dtype)
      << "Argument " << arg_name
      << " Buffer bind data type mismatch";
  if (value->data_alignment % arg->data_alignment != 0) {
    LOG(WARNING) << "Trying to bind buffer to another one with lower alignment requirement "
                 << " required_alignment=" << arg->data_alignment
                 << ", provided_alignment=" << value->data_alignment;
  }
  // bind pointer and offset.
  if (is_zero(arg->elem_offset)) {
    CHECK(is_zero(value->elem_offset))
        << "Trying to bind a Buffer with offset into one without offset "
        << " required elem_offset=" << arg->elem_offset
        << ", provided elem_offset=" << value->elem_offset;
  }

  this->Bind(arg->data, value->data, arg_name + ".data");
  if (Bind_(arg->elem_offset, value->elem_offset, arg_name + ".elem_offset", false)) {
    if (arg->offset_factor > 1) {
      Expr offset = value->elem_offset;
      Expr factor = make_const(offset.dtype(), arg->offset_factor);
      Expr zero = make_zero(offset.dtype());
      BinderAddAssert(truncmod(offset, factor) == zero,
                      arg_name + ".elem_offset", &asserts_);
    }
  }

  if (arg->shape.size() < value->shape.size()) {
    CHECK(fuzzy_match) << "Argument " << arg_name << " size mismatch";
    size_t diff = value->shape.size() - arg->shape.size();
    for (size_t i = 0; i < diff; ++i) {
      CHECK(is_one(Simplify(value->shape[i])))
          << "Argument " << arg_name << " shape mismatch"
          << arg->shape << " vs " << value->shape;
    }
    for (size_t i = 0; i < arg->shape.size(); ++i) {
      std::ostringstream os;
      os << arg_name << ".shape[" << i << "]";
      this->Bind(arg->shape[i], value->shape[i + diff], os.str());
    }
    if (value->strides.size() != 0) {
      CHECK_EQ(arg->strides.size(), arg->shape.size());
      CHECK_EQ(value->strides.size(), value->shape.size());
      for (size_t i = 0; i < arg->strides.size(); ++i) {
        std::ostringstream os;
        os << arg_name << ".strides[" << i << "]";
        this->Bind(arg->strides[i], value->strides[i + diff], os.str());
      }
    }
  } else {
    this->BindArray(arg->shape, value->shape, arg_name + ".shape");
    this->BindArray(arg->strides, value->strides, arg_name + ".strides");
  }
}

inline Expr TVMArrayGet(DataType t, Var arr, intrinsic::TVMStructFieldKind kind) {
  return TVMStructGet(t, arr, 0, kind);
}

void ArgBinder::BindDLTensor(const Buffer& buffer,
                             const Expr& device_type,
                             const Expr& device_id,
                             const Var& handle,
                             const std::string& arg_name) {
  const DataType tvm_shape_type = DataType::ShapeIndex();
  const DataType tvm_ndim_type = DataType::Int(32);
  const Stmt nop = Evaluate::make(0);
  // dimension checks
  Expr v_ndim = TVMArrayGet(tvm_ndim_type, handle, intrinsic::kArrNDim);
  Expr a_ndim = make_const(tvm_ndim_type,
                           static_cast<int64_t>(buffer->shape.size()));
  std::ostringstream ndim_err_msg;
  ndim_err_msg << arg_name
               << ".ndim is expected to equal "
               << buffer->shape.size();
  asserts_.emplace_back(AssertStmt::make(a_ndim == v_ndim, ndim_err_msg.str(), nop));
  // type checks
  DataType dtype = buffer->dtype;
  std::ostringstream type_err_msg;
  type_err_msg << arg_name << ".dtype is expected to be " << dtype;
  Expr cond = (TVMArrayGet(DataType::UInt(8), handle, intrinsic::kArrTypeCode) ==
               UIntImm::make(DataType::UInt(8), dtype.code()) &&
               TVMArrayGet(DataType::UInt(8), handle, intrinsic::kArrTypeBits) ==
               UIntImm::make(DataType::UInt(8), dtype.bits()) &&
               TVMArrayGet(DataType::UInt(16), handle, intrinsic::kArrTypeLanes) ==
               UIntImm::make(DataType::UInt(16), dtype.lanes()));
  asserts_.emplace_back(AssertStmt::make(cond, type_err_msg.str(), nop));
  // data field
  if (Bind_(buffer->data, TVMArrayGet(DataType::Handle(), handle, intrinsic::kArrData),
            arg_name + ".data", true)) {
    Var vptr(buffer->data);
    def_handle_dtype_.Set(vptr, ir::TypeAnnotation(buffer->dtype));
    // mark alignment of external bufs
    init_nest_.emplace_back(AttrStmt::make(
        vptr, ir::attr::storage_alignment,
        IntImm::make(DataType::Int(32), buffer->data_alignment), nop));
  }

  Var v_shape(arg_name + ".shape", DataType::Handle());
  def_handle_dtype_.Set(v_shape, make_const(tvm_shape_type, 0));
  init_nest_.emplace_back(LetStmt::make(
      v_shape, TVMArrayGet(DataType::Handle(), handle, intrinsic::kArrShape), nop));
  for (size_t k = 0; k < buffer->shape.size(); ++k) {
    std::ostringstream field_name;
    field_name << v_shape->name_hint << '[' << k << ']';
    Bind_(buffer->shape[k],
          cast(buffer->shape[k].dtype(),
               Load::make(tvm_shape_type, v_shape,
                          IntImm::make(DataType::Int(32), k), const_true(1))),
          field_name.str(), true);
  }
  // strides field
  Var v_strides(arg_name + ".strides", DataType::Handle());
  def_handle_dtype_.Set(v_strides, ir::TypeAnnotation(tvm_shape_type));
  init_nest_.emplace_back(LetStmt::make(
      v_strides, TVMArrayGet(DataType::Handle(), handle, intrinsic::kArrStrides),
      nop));
  Expr is_null = Call::make(
    DataType::Bool(1), intrinsic::tvm_handle_is_null,
    {v_strides}, Call::PureIntrinsic);
  if (buffer->strides.size() == 0) {
    // Assert the buffer is compact
    DataType stype = buffer->DefaultIndexType();
    Expr expect_stride = make_const(stype, 1);
    Array<Expr> conds;
    for (size_t i = buffer->shape.size(); i != 0; --i) {
      size_t k = i - 1;
      Expr svalue = cast(
          stype,
          Load::make(tvm_shape_type, v_strides,
                     IntImm::make(DataType::Int(32), k), const_true(1)));
      conds.push_back(expect_stride == svalue);
      expect_stride = expect_stride * buffer->shape[k];
    }
    std::ostringstream stride_err_msg;
    stride_err_msg << arg_name << ".strides:"
                   << " expected to be compact array";
    if (conds.size() != 0) {
      Stmt check =
          AssertStmt::make(arith::ComputeReduce<ir::And>(conds, Expr()),
                           stride_err_msg.str(), Evaluate::make(0));
      check = IfThenElse::make(Not::make(is_null), check, Stmt());
      asserts_.emplace_back(Block::make(check, Evaluate::make(0)));
    }
  } else if (buffer->buffer_type == kAutoBroadcast) {
    DataType stype = buffer->DefaultIndexType();
    Expr stride = make_const(stype, 1);
    for (size_t i = buffer->shape.size(); i != 0; --i) {
      size_t k = i - 1;
      std::ostringstream field_name;
      field_name << v_strides->name_hint << '[' << k << ']';
      Expr value = cast(buffer->shape[k].dtype(),
                        Load::make(tvm_shape_type, v_strides,
                                   IntImm::make(DataType::Int(32), k), const_true(1)));
      value = tvm::if_then_else(is_null, stride, value);
      value = tvm::if_then_else(buffer->shape[k] == 1, 0, value);
      Bind_(buffer->strides[k], value, field_name.str(), true);
      stride = Simplify(stride * buffer->shape[k]);
    }
  } else {
    std::ostringstream stride_null_err_msg;
    stride_null_err_msg << arg_name << ".strides: expected non-null strides.";
    asserts_.emplace_back(AssertStmt::make(Not::make(is_null), stride_null_err_msg.str(), nop));

    for (size_t k = 0; k < buffer->strides.size(); ++k) {
      std::ostringstream field_name;
      field_name << v_strides->name_hint << '[' << k << ']';
      Bind_(buffer->strides[k],
            cast(buffer->shape[k].dtype(),
                 Load::make(tvm_shape_type, v_strides,
                            IntImm::make(DataType::Int(32), k), const_true(1))),
            field_name.str(), true);
    }
  }
  // Byte_offset field.
  int data_bytes = GetVectorBytes(buffer->dtype);
  int64_t const_offset;
  if (arith::GetConst(buffer->elem_offset, &const_offset)) {
    Bind_(make_const(DataType::UInt(64), const_offset * data_bytes),
               TVMArrayGet(DataType::UInt(64), handle, intrinsic::kArrByteOffset),
          arg_name + ".byte_offset", true);
  } else {
    if (Bind_(buffer->elem_offset,
              cast(buffer->elem_offset.dtype(),
                   (TVMArrayGet(DataType::UInt(64), handle, intrinsic::kArrByteOffset) /
                    make_const(DataType::UInt(64), data_bytes))),
              arg_name + ".elem_offset", true)) {
      if (buffer->offset_factor > 1) {
        Expr offset = buffer->elem_offset;
        Expr factor = make_const(offset.dtype(), buffer->offset_factor);
        Expr zero = make_zero(offset.dtype());
        BinderAddAssert(truncmod(offset, factor) == zero, arg_name + ".elem_offset", &asserts_);
      }
    }
  }
  // device info.
  Bind_(device_type,
        TVMArrayGet(DataType::Int(32), handle, intrinsic::kArrDeviceType),
        arg_name + ".device_type", true);
  Bind_(device_id,
        TVMArrayGet(DataType::Int(32), handle, intrinsic::kArrDeviceId),
        arg_name + ".device_id", true);
}

}  // namespace ir
}  // namespace tvm<|MERGE_RESOLUTION|>--- conflicted
+++ resolved
@@ -61,14 +61,9 @@
                       const Expr& value,
                       const std::string& arg_name,
                       bool with_lets) {
-<<<<<<< HEAD
-  CHECK_EQ(arg.type(), value.type());
+  CHECK_EQ(arg.dtype(), value.dtype());
   Expr arg_as_var = GetVariable(arg);
   if (const Variable* v = arg_as_var.as<Variable>()) {
-=======
-  CHECK_EQ(arg.dtype(), value.dtype());
-  if (const Variable* v = arg.as<Variable>()) {
->>>>>>> 79581dd7
     auto it = def_map_->find(v);
     if (it == def_map_->end()) {
       Var v_arg = Downcast<Var>(arg_as_var);
