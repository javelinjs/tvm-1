/*
 * Licensed to the Apache Software Foundation (ASF) under one
 * or more contributor license agreements.  See the NOTICE file
 * distributed with this work for additional information
 * regarding copyright ownership.  The ASF licenses this file
 * to you under the Apache License, Version 2.0 (the
 * "License"); you may not use this file except in compliance
 * with the License.  You may obtain a copy of the License at
 *
 *   http://www.apache.org/licenses/LICENSE-2.0
 *
 * Unless required by applicable law or agreed to in writing,
 * software distributed under the License is distributed on an
 * "AS IS" BASIS, WITHOUT WARRANTIES OR CONDITIONS OF ANY
 * KIND, either express or implied.  See the License for the
 * specific language governing permissions and limitations
 * under the License.
 */

/*!
 * \file int_constraints.cc
 * \brief The integer constraints data structures.
 */
#include <tvm/arith/analyzer.h>
#include <tvm/arith/int_solver.h>
#include <tvm/runtime/registry.h>
#include <tvm/tir/expr.h>
#include <tvm/tir/expr_functor.h>
#include <tvm/tir/op.h>
#include <tvm/tir/stmt_functor.h>

#include <algorithm>
#include <unordered_map>
#include <utility>

#include "../tir/transforms/ir_util.h"

namespace tvm {
namespace arith {

<<<<<<< HEAD
IntGrpBounds::IntGrpBounds(PrimExpr coef, Array<PrimExpr> lower, Array<PrimExpr> equal,
                           Array<PrimExpr> upper) {
  CHECK(coef.dtype().is_int() || coef.dtype().is_uint())
      << "Coefficient in IntGrpBounds must be integers";
  ObjectPtr<IntGrpBoundsNode> node = make_object<IntGrpBoundsNode>();
=======
IntGroupBounds::IntGroupBounds(PrimExpr coef, Array<PrimExpr> lower, Array<PrimExpr> equal,
                               Array<PrimExpr> upper) {
  CHECK(coef.dtype().is_int() || coef.dtype().is_uint())
      << "Coefficient in IntGroupBounds must be integers";
  ObjectPtr<IntGroupBoundsNode> node = make_object<IntGroupBoundsNode>();
>>>>>>> 1ae77a8c
  node->coef = std::move(coef);
  node->lower = std::move(lower);
  node->equal = std::move(equal);
  node->upper = std::move(upper);
  data_ = std::move(node);
}

<<<<<<< HEAD
IntGrpBounds IntGrpBounds::range(const Range& r) {
=======
IntGroupBounds IntGroupBounds::FromRange(const Range& r) {
>>>>>>> 1ae77a8c
  Analyzer analyzer;
  PrimExpr coef = tir::make_const(r->min.dtype(), 1);
  Array<PrimExpr> equal;
  Array<PrimExpr> lower;
  Array<PrimExpr> upper;
  if (tir::is_one(r->extent)) {
    equal.push_back(r->min);
  } else {
    lower.push_back(r->min);
    upper.push_back(analyzer.Simplify(r->min + r->extent - 1));
  }
<<<<<<< HEAD
  return IntGrpBounds(coef, lower, equal, upper);
}

IntGrpBounds IntGrpBounds::operator+(const Range& r) {
=======
  return IntGroupBounds(coef, lower, equal, upper);
}

IntGroupBounds IntGroupBounds::operator+(const Range& r) {
>>>>>>> 1ae77a8c
  Analyzer analyzer;
  Array<PrimExpr> equal;
  Array<PrimExpr> lower;
  Array<PrimExpr> upper;
<<<<<<< HEAD
  if (tir::is_one(r->extent)) {
    equal.push_back(analyzer.Simplify(r->min * operator->()->coef));
  } else {
    lower.push_back(analyzer.Simplify(r->min * operator->()->coef));
    upper.push_back(analyzer.Simplify((r->min + r->extent - 1) * operator->()->coef));
=======
  const PrimExpr& coef = operator->()->coef;
  if (tir::is_one(r->extent)) {
    equal.push_back(analyzer.Simplify(r->min * coef));
  } else {
    lower.push_back(analyzer.Simplify(r->min * coef));
    upper.push_back(analyzer.Simplify((r->min + r->extent - 1) * coef));
>>>>>>> 1ae77a8c
  }
  for (const auto& eq : operator->()->equal) equal.push_back(eq);
  for (const auto& lb : operator->()->lower) lower.push_back(lb);
  for (const auto& ub : operator->()->upper) upper.push_back(ub);
<<<<<<< HEAD
  return IntGrpBounds(operator->()->coef, lower, equal, upper);
}

IntGrpBounds IntGrpBounds::Substitute(const Map<Var, PrimExpr>& subst) const {
  auto apply_fun = [&subst](const PrimExpr& e) { return tir::Substitute(e, subst); };
  return IntGrpBounds(tir::Substitute(operator->()->coef, subst),
                      tir::UpdateArray(operator->()->lower, apply_fun),
                      tir::UpdateArray(operator->()->equal, apply_fun),
                      tir::UpdateArray(operator->()->upper, apply_fun));
}

Range IntGrpBounds::FindBestRange(const Map<Var, Range>& vranges_addl) const {
=======
  return IntGroupBounds(coef, lower, equal, upper);
}

IntGroupBounds IntGroupBounds::Substitute(const Map<Var, PrimExpr>& subst) const {
  auto apply_fun = [&subst](const PrimExpr& e) { return tir::Substitute(e, subst); };
  return IntGroupBounds(tir::Substitute(operator->()->coef, subst),
                        tir::UpdateArray(operator->()->lower, apply_fun),
                        tir::UpdateArray(operator->()->equal, apply_fun),
                        tir::UpdateArray(operator->()->upper, apply_fun));
}

Range IntGroupBounds::FindBestRange(const Map<Var, Range>& vranges_addl) const {
>>>>>>> 1ae77a8c
  Analyzer analyzer;
  analyzer.Bind(vranges_addl);

  std::unordered_map<const VarNode*, IntSet> var_intsets;
  for (auto kv : vranges_addl) {
<<<<<<< HEAD
    var_intsets[kv.first.get()] = IntSet::range(kv.second);
  }

  std::vector<PrimExpr> lowers(operator->()->equal.begin(), operator->()->equal.end());
  std::vector<PrimExpr> uppers(operator->()->equal.begin(), operator->()->equal.end());
=======
    var_intsets[kv.first.get()] = IntSet::FromRange(kv.second);
  }

  const Array<PrimExpr>& equal = operator->()->equal;
  const PrimExpr& coef = operator->()->coef;

  std::vector<PrimExpr> lowers(equal.begin(), equal.end());
  std::vector<PrimExpr> uppers(equal.begin(), equal.end());
>>>>>>> 1ae77a8c
  for (const auto& expr : operator->()->lower) {
    lowers.push_back(expr);
  }
  for (const auto& expr : operator->()->upper) {
    uppers.push_back(expr);
  }

<<<<<<< HEAD
  if (lowers.size() == 1 && uppers.size() == 1 && tir::is_one(operator->()->coef)) {
=======
  if (lowers.size() == 1 && uppers.size() == 1 && tir::is_one(coef)) {
>>>>>>> 1ae77a8c
    return Range(analyzer.Simplify(lowers[0]), analyzer.Simplify(uppers[0] + 1));
  }

  // Here we will try all pairs of lower and upper bounds and find the best pair, that is, the
  // pair with the minimal difference between the upper and the lower.
  // Note that the bounds are for v, not for v*coef

  // The lower bound of the best pair so far
  PrimExpr best_lower;
  // The difference between the upper and the lower of the best pair, maybe overapproximation
  PrimExpr best_diff_over;

  for (const PrimExpr& low : lowers) {
    for (const PrimExpr& upp : uppers) {
<<<<<<< HEAD
      PrimExpr diff_1 = analyzer.Simplify(floordiv(upp - low, operator->()->coef), 3);
=======
      PrimExpr diff_1 = analyzer.Simplify(floordiv(upp - low, coef), 3);
>>>>>>> 1ae77a8c
      // Since diff may depend on some other variables, we compute its overapproximation
      PrimExpr diff_over_1 = analyzer.Simplify(EvalSet(diff_1, var_intsets).max(), 3);

      // low is the lower bound for v*coef, but we need the lower bound for v.
      // We use rounding-up division to compute it. Since we want to use a single formula
<<<<<<< HEAD
      PrimExpr low_divided =
          analyzer.Simplify(floordiv(low + operator->()->coef - 1, operator->()->coef), 3);

      // Compute another difference which may be more precise (or not).
      PrimExpr diff_2 = analyzer.Simplify(floordiv(upp, operator->()->coef) - low_divided, 3);
=======
      PrimExpr low_divided = analyzer.Simplify(floordiv(low + coef - 1, coef), 3);

      // Compute another difference which may be more precise (or not).
      PrimExpr diff_2 = analyzer.Simplify(floordiv(upp, coef) - low_divided, 3);
>>>>>>> 1ae77a8c
      PrimExpr diff_over_2 = analyzer.Simplify(EvalSet(diff_2, var_intsets).max(), 3);

      PrimExpr diff_over =
          analyzer.CanProve(diff_over_2 - diff_over_1 < 0) ? diff_over_2 : diff_over_1;

      // If it is provable that the new one is strictly better than the current best one,
      // then replace it. Note that we are biased towards earlier pairs which should be simpler.
      if (!best_diff_over.defined() || analyzer.CanProve(diff_over - best_diff_over < 0)) {
        best_lower = low_divided;
        best_diff_over = diff_over;
      }
    }
  }

  if (!best_lower.defined()) {
    CHECK(!best_diff_over.defined());
    return Range();
  }
<<<<<<< HEAD
  return Range::make_by_min_extent(best_lower, analyzer.Simplify(best_diff_over + 1));
}

TVM_REGISTER_NODE_TYPE(IntGrpBoundsNode);

TVM_REGISTER_GLOBAL("arith.IntGrpBounds")
    .set_body_typed([](PrimExpr coef, Array<PrimExpr> lower, Array<PrimExpr> equal,
                       Array<PrimExpr> upper) { return IntGrpBounds(coef, lower, equal, upper); });

TVM_REGISTER_GLOBAL("arith.int_grouped_bounds_by_range").set_body_typed(IntGrpBounds::range);

TVM_REGISTER_GLOBAL("arith.IntGrpBounds_FindBestRange")
    .set_body([](TVMArgs args, TVMRetValue* ret) {
      CHECK(args.size() == 1 || args.size() == 2);
      IntGrpBounds bounds = args[0];
=======
  return Range::FromMinExtent(best_lower, analyzer.Simplify(best_diff_over + 1));
}

TVM_REGISTER_NODE_TYPE(IntGroupBoundsNode);

TVM_REGISTER_GLOBAL("arith.IntGroupBounds")
    .set_body_typed([](PrimExpr coef, Array<PrimExpr> lower, Array<PrimExpr> equal,
                       Array<PrimExpr> upper) {
      return IntGroupBounds(coef, lower, equal, upper);
    });

TVM_REGISTER_GLOBAL("arith.IntGroupBounds_from_range").set_body_typed(IntGroupBounds::FromRange);

TVM_REGISTER_GLOBAL("arith.IntGroupBounds_FindBestRange")
    .set_body([](TVMArgs args, TVMRetValue* ret) {
      CHECK(args.size() == 1 || args.size() == 2);
      IntGroupBounds bounds = args[0];
>>>>>>> 1ae77a8c
      if (args.size() == 1) {
        *ret = bounds.FindBestRange();
      } else if (args.size() == 2) {
        *ret = bounds.FindBestRange(args[1]);
      }
    });

TVM_STATIC_IR_FUNCTOR(ReprPrinter, vtable)
<<<<<<< HEAD
    .set_dispatch<IntGrpBoundsNode>([](const ObjectRef& node, ReprPrinter* p) {
      auto* op = static_cast<const IntGrpBoundsNode*>(node.get());
      p->stream << "IntGrpBounds(coef=" << op->coef << ", lower=" << op->lower
=======
    .set_dispatch<IntGroupBoundsNode>([](const ObjectRef& node, ReprPrinter* p) {
      auto* op = static_cast<const IntGroupBoundsNode*>(node.get());
      p->stream << "IntGroupBounds(coef=" << op->coef << ", lower=" << op->lower
>>>>>>> 1ae77a8c
                << ", equal=" << op->equal << ", upper=" << op->upper << ")";
    });

IntConstraints::IntConstraints(Array<Var> variables, Map<Var, Range> ranges,
                               Array<PrimExpr> relations) {
  ObjectPtr<IntConstraintsNode> node = make_object<IntConstraintsNode>();
  if (!variables.defined()) {
    variables = Array<Var>();
  }
  if (!ranges.defined()) {
    ranges = Map<Var, Range>();
  }
  CHECK(relations.defined());
  for (const auto& var : variables) {
    CHECK(var.dtype().is_int() || var.dtype().is_uint())
        << "Variables in IntConstraints must be integers";
  }
  node->variables = std::move(variables);
  node->ranges = std::move(ranges);
  node->relations = std::move(relations);
  data_ = std::move(node);
}

TVM_REGISTER_NODE_TYPE(IntConstraintsNode);

TVM_REGISTER_GLOBAL("arith.IntConstraints")
    .set_body_typed([](Array<Var> variables, Map<Var, Range> ranges, Array<PrimExpr> relations) {
      return IntConstraints(variables, ranges, relations);
    });

TVM_STATIC_IR_FUNCTOR(ReprPrinter, vtable)
    .set_dispatch<IntConstraintsNode>([](const ObjectRef& node, ReprPrinter* p) {
      auto* op = static_cast<const IntConstraintsNode*>(node.get());
      p->stream << "IntConstraints(" << op->variables << ", " << op->ranges << ", " << op->relations
                << ")";
    });

IntConstraintsTransform::IntConstraintsTransform(IntConstraints src, IntConstraints dst,
                                                 Map<Var, PrimExpr> src_to_dst,
                                                 Map<Var, PrimExpr> dst_to_src) {
  ObjectPtr<IntConstraintsTransformNode> node = make_object<IntConstraintsTransformNode>();
  node->src = std::move(src);
  node->dst = std::move(dst);
  node->src_to_dst = std::move(src_to_dst);
  node->dst_to_src = std::move(dst_to_src);
  data_ = std::move(node);
}

IntConstraintsTransform IntConstraintsTransform::operator+(
    const IntConstraintsTransform& other) const {
  CHECK(other->src.same_as(operator->()->dst));
  Map<Var, PrimExpr> dst_to_src;
  Map<Var, PrimExpr> src_to_dst;

  Analyzer ana_first;
  ana_first.Bind(operator->()->src->ranges);
  for (auto p : other->dst_to_src) {
    dst_to_src.Set(p.first,
                   ana_first.Simplify(Substitute(p.second, operator->()->dst_to_src)));
  }

  Analyzer ana_second;
  ana_second.Bind(other->dst->ranges);
  for (auto p : operator->()->src_to_dst) {
    src_to_dst.Set(p.first, ana_second.Simplify(Substitute(p.second, other->src_to_dst)));
  }
  return IntConstraintsTransform(operator->()->src, other->dst,
                                 src_to_dst, dst_to_src);
}

TVM_REGISTER_NODE_TYPE(IntConstraintsTransformNode);

TVM_REGISTER_GLOBAL("arith.IntConstraintsTransform")
    .set_body_typed([](IntConstraints src, IntConstraints dst, Map<Var, PrimExpr> src_to_dst,
                       Map<Var, PrimExpr> dst_to_src) {
      return IntConstraintsTransform(src, dst, src_to_dst, dst_to_src);
    });

TVM_STATIC_IR_FUNCTOR(ReprPrinter, vtable)
    .set_dispatch<IntConstraintsTransformNode>([](const ObjectRef& node, ReprPrinter* p) {
      auto* op = static_cast<const IntConstraintsTransformNode*>(node.get());
      p->stream << "IntConstraintsTransform("
                << "\n\t" << op->src << "\n\t" << op->dst << "\n\t" << op->src_to_dst << "\n\t"
                << op->dst_to_src << "\n)";
    });

}  // namespace arith
}  // namespace tvm<|MERGE_RESOLUTION|>--- conflicted
+++ resolved
@@ -38,19 +38,37 @@
 namespace tvm {
 namespace arith {
 
-<<<<<<< HEAD
-IntGrpBounds::IntGrpBounds(PrimExpr coef, Array<PrimExpr> lower, Array<PrimExpr> equal,
-                           Array<PrimExpr> upper) {
-  CHECK(coef.dtype().is_int() || coef.dtype().is_uint())
-      << "Coefficient in IntGrpBounds must be integers";
-  ObjectPtr<IntGrpBoundsNode> node = make_object<IntGrpBoundsNode>();
-=======
+Array<PrimExpr> AsConditions(const Array<Var>& variables, const Map<Var, IntGroupBounds>& bounds,
+                             const Array<PrimExpr>& relations) {
+  Array<PrimExpr> res;
+  // use variables to keep the order of iteration
+  // so as to get rid of any non-determinism.
+  CHECK_EQ(variables.size(), bounds.size());
+  for (const auto v : variables) {
+    CHECK(bounds.count(v));
+    const auto& bnds = bounds[v];
+    PrimExpr lhs = bnds->coef * v;
+    for (const PrimExpr& rhs : bnds->equal) {
+      res.push_back(tir::EQ(lhs, rhs));
+    }
+    for (const PrimExpr& rhs : bnds->lower) {
+      res.push_back(tir::GE(lhs, rhs));
+    }
+    for (const PrimExpr& rhs : bnds->upper) {
+      res.push_back(tir::LE(lhs, rhs));
+    }
+  }
+  for (const PrimExpr& e : relations) {
+    res.push_back(e);
+  }
+  return res;
+}
+
 IntGroupBounds::IntGroupBounds(PrimExpr coef, Array<PrimExpr> lower, Array<PrimExpr> equal,
                                Array<PrimExpr> upper) {
   CHECK(coef.dtype().is_int() || coef.dtype().is_uint())
       << "Coefficient in IntGroupBounds must be integers";
   ObjectPtr<IntGroupBoundsNode> node = make_object<IntGroupBoundsNode>();
->>>>>>> 1ae77a8c
   node->coef = std::move(coef);
   node->lower = std::move(lower);
   node->equal = std::move(equal);
@@ -58,11 +76,7 @@
   data_ = std::move(node);
 }
 
-<<<<<<< HEAD
-IntGrpBounds IntGrpBounds::range(const Range& r) {
-=======
 IntGroupBounds IntGroupBounds::FromRange(const Range& r) {
->>>>>>> 1ae77a8c
   Analyzer analyzer;
   PrimExpr coef = tir::make_const(r->min.dtype(), 1);
   Array<PrimExpr> equal;
@@ -74,53 +88,24 @@
     lower.push_back(r->min);
     upper.push_back(analyzer.Simplify(r->min + r->extent - 1));
   }
-<<<<<<< HEAD
-  return IntGrpBounds(coef, lower, equal, upper);
-}
-
-IntGrpBounds IntGrpBounds::operator+(const Range& r) {
-=======
   return IntGroupBounds(coef, lower, equal, upper);
 }
 
 IntGroupBounds IntGroupBounds::operator+(const Range& r) {
->>>>>>> 1ae77a8c
   Analyzer analyzer;
   Array<PrimExpr> equal;
   Array<PrimExpr> lower;
   Array<PrimExpr> upper;
-<<<<<<< HEAD
-  if (tir::is_one(r->extent)) {
-    equal.push_back(analyzer.Simplify(r->min * operator->()->coef));
-  } else {
-    lower.push_back(analyzer.Simplify(r->min * operator->()->coef));
-    upper.push_back(analyzer.Simplify((r->min + r->extent - 1) * operator->()->coef));
-=======
   const PrimExpr& coef = operator->()->coef;
   if (tir::is_one(r->extent)) {
     equal.push_back(analyzer.Simplify(r->min * coef));
   } else {
     lower.push_back(analyzer.Simplify(r->min * coef));
     upper.push_back(analyzer.Simplify((r->min + r->extent - 1) * coef));
->>>>>>> 1ae77a8c
   }
   for (const auto& eq : operator->()->equal) equal.push_back(eq);
   for (const auto& lb : operator->()->lower) lower.push_back(lb);
   for (const auto& ub : operator->()->upper) upper.push_back(ub);
-<<<<<<< HEAD
-  return IntGrpBounds(operator->()->coef, lower, equal, upper);
-}
-
-IntGrpBounds IntGrpBounds::Substitute(const Map<Var, PrimExpr>& subst) const {
-  auto apply_fun = [&subst](const PrimExpr& e) { return tir::Substitute(e, subst); };
-  return IntGrpBounds(tir::Substitute(operator->()->coef, subst),
-                      tir::UpdateArray(operator->()->lower, apply_fun),
-                      tir::UpdateArray(operator->()->equal, apply_fun),
-                      tir::UpdateArray(operator->()->upper, apply_fun));
-}
-
-Range IntGrpBounds::FindBestRange(const Map<Var, Range>& vranges_addl) const {
-=======
   return IntGroupBounds(coef, lower, equal, upper);
 }
 
@@ -133,19 +118,11 @@
 }
 
 Range IntGroupBounds::FindBestRange(const Map<Var, Range>& vranges_addl) const {
->>>>>>> 1ae77a8c
   Analyzer analyzer;
   analyzer.Bind(vranges_addl);
 
   std::unordered_map<const VarNode*, IntSet> var_intsets;
   for (auto kv : vranges_addl) {
-<<<<<<< HEAD
-    var_intsets[kv.first.get()] = IntSet::range(kv.second);
-  }
-
-  std::vector<PrimExpr> lowers(operator->()->equal.begin(), operator->()->equal.end());
-  std::vector<PrimExpr> uppers(operator->()->equal.begin(), operator->()->equal.end());
-=======
     var_intsets[kv.first.get()] = IntSet::FromRange(kv.second);
   }
 
@@ -154,7 +131,6 @@
 
   std::vector<PrimExpr> lowers(equal.begin(), equal.end());
   std::vector<PrimExpr> uppers(equal.begin(), equal.end());
->>>>>>> 1ae77a8c
   for (const auto& expr : operator->()->lower) {
     lowers.push_back(expr);
   }
@@ -162,11 +138,7 @@
     uppers.push_back(expr);
   }
 
-<<<<<<< HEAD
-  if (lowers.size() == 1 && uppers.size() == 1 && tir::is_one(operator->()->coef)) {
-=======
   if (lowers.size() == 1 && uppers.size() == 1 && tir::is_one(coef)) {
->>>>>>> 1ae77a8c
     return Range(analyzer.Simplify(lowers[0]), analyzer.Simplify(uppers[0] + 1));
   }
 
@@ -181,28 +153,16 @@
 
   for (const PrimExpr& low : lowers) {
     for (const PrimExpr& upp : uppers) {
-<<<<<<< HEAD
-      PrimExpr diff_1 = analyzer.Simplify(floordiv(upp - low, operator->()->coef), 3);
-=======
       PrimExpr diff_1 = analyzer.Simplify(floordiv(upp - low, coef), 3);
->>>>>>> 1ae77a8c
       // Since diff may depend on some other variables, we compute its overapproximation
       PrimExpr diff_over_1 = analyzer.Simplify(EvalSet(diff_1, var_intsets).max(), 3);
 
       // low is the lower bound for v*coef, but we need the lower bound for v.
       // We use rounding-up division to compute it. Since we want to use a single formula
-<<<<<<< HEAD
-      PrimExpr low_divided =
-          analyzer.Simplify(floordiv(low + operator->()->coef - 1, operator->()->coef), 3);
-
-      // Compute another difference which may be more precise (or not).
-      PrimExpr diff_2 = analyzer.Simplify(floordiv(upp, operator->()->coef) - low_divided, 3);
-=======
       PrimExpr low_divided = analyzer.Simplify(floordiv(low + coef - 1, coef), 3);
 
       // Compute another difference which may be more precise (or not).
       PrimExpr diff_2 = analyzer.Simplify(floordiv(upp, coef) - low_divided, 3);
->>>>>>> 1ae77a8c
       PrimExpr diff_over_2 = analyzer.Simplify(EvalSet(diff_2, var_intsets).max(), 3);
 
       PrimExpr diff_over =
@@ -221,23 +181,6 @@
     CHECK(!best_diff_over.defined());
     return Range();
   }
-<<<<<<< HEAD
-  return Range::make_by_min_extent(best_lower, analyzer.Simplify(best_diff_over + 1));
-}
-
-TVM_REGISTER_NODE_TYPE(IntGrpBoundsNode);
-
-TVM_REGISTER_GLOBAL("arith.IntGrpBounds")
-    .set_body_typed([](PrimExpr coef, Array<PrimExpr> lower, Array<PrimExpr> equal,
-                       Array<PrimExpr> upper) { return IntGrpBounds(coef, lower, equal, upper); });
-
-TVM_REGISTER_GLOBAL("arith.int_grouped_bounds_by_range").set_body_typed(IntGrpBounds::range);
-
-TVM_REGISTER_GLOBAL("arith.IntGrpBounds_FindBestRange")
-    .set_body([](TVMArgs args, TVMRetValue* ret) {
-      CHECK(args.size() == 1 || args.size() == 2);
-      IntGrpBounds bounds = args[0];
-=======
   return Range::FromMinExtent(best_lower, analyzer.Simplify(best_diff_over + 1));
 }
 
@@ -255,7 +198,6 @@
     .set_body([](TVMArgs args, TVMRetValue* ret) {
       CHECK(args.size() == 1 || args.size() == 2);
       IntGroupBounds bounds = args[0];
->>>>>>> 1ae77a8c
       if (args.size() == 1) {
         *ret = bounds.FindBestRange();
       } else if (args.size() == 2) {
@@ -264,15 +206,9 @@
     });
 
 TVM_STATIC_IR_FUNCTOR(ReprPrinter, vtable)
-<<<<<<< HEAD
-    .set_dispatch<IntGrpBoundsNode>([](const ObjectRef& node, ReprPrinter* p) {
-      auto* op = static_cast<const IntGrpBoundsNode*>(node.get());
-      p->stream << "IntGrpBounds(coef=" << op->coef << ", lower=" << op->lower
-=======
     .set_dispatch<IntGroupBoundsNode>([](const ObjectRef& node, ReprPrinter* p) {
       auto* op = static_cast<const IntGroupBoundsNode*>(node.get());
       p->stream << "IntGroupBounds(coef=" << op->coef << ", lower=" << op->lower
->>>>>>> 1ae77a8c
                 << ", equal=" << op->equal << ", upper=" << op->upper << ")";
     });
 
