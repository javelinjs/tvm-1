--- conflicted
+++ resolved
@@ -55,23 +55,12 @@
   if (param->kernel_size.defined() && param->channels.defined()) {
     CHECK_EQ(param->kernel_size.size(), 2);
     CHECK_EQ(param->dilation.size(), 2);
-<<<<<<< HEAD
     Array<IndexExpr> wshape(
-       {param->channels / param->groups,
+       {param->channels,
          dshape_nchw[1] / param->groups,
          param->kernel_size[0],
          param->kernel_size[1]});
     wshape = trans_kernel_layout.BackwardShape(wshape);
-    wshape.Set(kernel_layout.IndexOf(LayoutAxis::O),
-               wshape[kernel_layout.IndexOf(LayoutAxis::O)] * param->groups);
-=======
-    std::vector<IndexExpr> wshape(
-       {param->channels,
-         dshape_nchw[1] / param->groups,
-         param->kernel_size[0],
-         param->kernel_size[1]});
-    wshape = ConvertLayout(wshape, kOIHW, kernel_layout);
->>>>>>> 4e573235
     channels = param->channels;
     dilated_ksize_y = 1 + (param->kernel_size[0] - 1) * param->dilation[0];
     dilated_ksize_x = 1 + (param->kernel_size[1] - 1) * param->dilation[1];
