/*
 * Licensed to the Apache Software Foundation (ASF) under one
 * or more contributor license agreements.  See the NOTICE file
 * distributed with this work for additional information
 * regarding copyright ownership.  The ASF licenses this file
 * to you under the Apache License, Version 2.0 (the
 * "License"); you may not use this file except in compliance
 * with the License.  You may obtain a copy of the License at
 *
 *   http://www.apache.org/licenses/LICENSE-2.0
 *
 * Unless required by applicable law or agreed to in writing,
 * software distributed under the License is distributed on an
 * "AS IS" BASIS, WITHOUT WARRANTIES OR CONDITIONS OF ANY
 * KIND, either express or implied.  See the License for the
 * specific language governing permissions and limitations
 * under the License.
 */

/*!
 * \file src/tvm/ir/expr.cc
 * \brief The expression AST nodes of Relay.
 */
#include <tvm/relay/expr.h>

namespace tvm {
namespace relay {

using tvm::IRPrinter;
using namespace tvm::runtime;

Constant ConstantNode::make(runtime::NDArray data) {
  NodePtr<ConstantNode> n = make_node<ConstantNode>();
  n->data = std::move(data);
  return Constant(n);
}

TVM_REGISTER_NODE_TYPE(ConstantNode);

TVM_REGISTER_API("relay._make.Constant")
.set_body_typed(ConstantNode::make);

TVM_STATIC_IR_FUNCTOR(IRPrinter, vtable)
.set_dispatch<ConstantNode>([](const ObjectRef& ref, IRPrinter* p) {
    auto* node = static_cast<const ConstantNode*>(ref.get());
    const PackedFunc* fprint = Registry::Get("relay._constant_repr");
    CHECK(fprint) << "unable to find printing function for constants";
    std::string data = (*fprint)(GetRef<Constant>(node));
    p->stream << "Constant(" << data << ")";
  });

TensorType ConstantNode::tensor_type() const {
  auto dtype = TVMType2Type(data->dtype);
  Array<tvm::Expr> shape;
  for (int i = 0; i < data->ndim; i++) {
    CHECK_LE(data->shape[i], std::numeric_limits<int32_t>::max());
    CHECK_GE(data->shape[i], std::numeric_limits<int32_t>::min());
    shape.push_back(
        tvm::ir::IntImm::make(Int(32), data->shape[i]));
  }

  return TensorTypeNode::make(shape, dtype);
}

Tuple TupleNode::make(tvm::Array<relay::Expr> fields) {
  NodePtr<TupleNode> n = make_node<TupleNode>();
  n->fields = std::move(fields);
  return Tuple(n);
}

TVM_REGISTER_NODE_TYPE(TupleNode);

TVM_REGISTER_API("relay._make.Tuple")
.set_body_typed(TupleNode::make);

TVM_STATIC_IR_FUNCTOR(IRPrinter, vtable)
.set_dispatch<TupleNode>([](const ObjectRef& ref, IRPrinter* p) {
    auto* node = static_cast<const TupleNode*>(ref.get());
    p->stream << "Tuple(" << node->fields << ")";
  });


Var VarNode::make(Id vid, Type type_annotation) {
  NodePtr<VarNode> n = make_node<VarNode>();
  n->vid = std::move(vid);
  n->type_annotation = std::move(type_annotation);
  return Var(n);
}

Var VarNode::make(std::string name_hint, Type type_annotation) {
  NodePtr<IdNode> n = make_node<IdNode>();
  n->name_hint = std::move(name_hint);
  return VarNode::make(Id(n), type_annotation);
}

TVM_REGISTER_NODE_TYPE(VarNode);

TVM_REGISTER_API("relay._make.Var")
.set_body_typed(static_cast<Var (*)(std::string, Type)>(VarNode::make));

TVM_STATIC_IR_FUNCTOR(IRPrinter, vtable)
.set_dispatch<VarNode>([](const ObjectRef& ref, IRPrinter* p) {
    auto* node = static_cast<const VarNode*>(ref.get());
    p->stream << "Var(" << node->name_hint();
    if (node->type_annotation.defined()) {
      p->stream << ", ty=";
      p->Print(node->type_annotation);
    }
    p->stream << ")";
  });

GlobalVar GlobalVarNode::make(std::string name_hint) {
  NodePtr<GlobalVarNode> n = make_node<GlobalVarNode>();
  n->name_hint = std::move(name_hint);
  return GlobalVar(n);
}

TVM_REGISTER_NODE_TYPE(GlobalVarNode);

TVM_REGISTER_API("relay._make.GlobalVar")
.set_body_typed(GlobalVarNode::make);

TVM_STATIC_IR_FUNCTOR(IRPrinter, vtable)
.set_dispatch<GlobalVarNode>([](const ObjectRef& ref, IRPrinter* p) {
    auto* node = static_cast<const GlobalVarNode*>(ref.get());
    p->stream << "GlobalVar(" << node->name_hint << ")";
  });


Function FunctionNode::make(tvm::Array<Var> params,
                            Expr body,
                            Type ret_type,
                            tvm::Array<TypeVar> type_params,
                            tvm::Attrs attrs) {
  NodePtr<FunctionNode> n = make_node<FunctionNode>();
  CHECK(params.defined());
  CHECK(type_params.defined());
  n->params = std::move(params);
  n->body = std::move(body);
  n->ret_type = std::move(ret_type);
  n->type_params = std::move(type_params);
  n->attrs = std::move(attrs);
  return Function(n);
}

FuncType FunctionNode::func_type_annotation() const {
  Array<Type> param_types;
  for (auto param : this->params) {
    Type param_type = (param->type_annotation.defined()) ? param->type_annotation
      : IncompleteTypeNode::make(Kind::kType);
    param_types.push_back(param_type);
  }

  Type ret_type = (this->ret_type.defined()) ? this->ret_type
    : IncompleteTypeNode::make(Kind::kType);
  return FuncTypeNode::make(param_types, ret_type, this->type_params, {});
}

bool FunctionNode::IsPrimitive() const {
  NodeRef res = FunctionGetAttr(GetRef<Function>(this), "Primitive");
  const ir::IntImm* pval = res.as<ir::IntImm>();
  return pval && pval->value != 0;
}

Function FunctionNode::SetParams(const tvm::Map<Var, Constant>& parameters) const {
  return FunctionSetAttr(GetRef<Function>(this), "__params__", parameters);
}

TVM_REGISTER_API("relay._expr.FunctionSetParams")
.set_body_typed<Function(const Function&, const tvm::Map<Var, Constant>&)>(
  [](const Function& func, const tvm::Map<Var, Constant>& parameters) {
    return func->SetParams(parameters);
});

tvm::Map<Var, Constant> FunctionNode::GetParams() const {
  auto node_ref = FunctionGetAttr(GetRef<Function>(this), "__params__");
  return Downcast<tvm::Map<Var, Constant>>(node_ref);
}

TVM_REGISTER_API("relay._expr.FunctionGetParams")
.set_body_typed<tvm::Map<Var, Constant>(const Function&)>([](const Function& func) {
  return func->GetParams();
});

NodeRef FunctionGetAttr(const Function& func, const std::string& key) {
  if (!func->attrs.defined()) { return NodeRef(); }

  const DictAttrsNode* dict_attrs = func->attrs.as<DictAttrsNode>();
  CHECK(dict_attrs);
  auto it = dict_attrs->dict.find(key);
  if (it != dict_attrs->dict.end()) {
    return (*it).second;
  } else {
    return NodeRef();
  }
}

Function FunctionSetAttr(const Function& func, const std::string& key, const NodeRef& data) {
  const DictAttrsNode* dattrs = func->attrs.as<DictAttrsNode>();
  Attrs func_attrs;
  if (dattrs) {
    Map<std::string, NodeRef> dict = dattrs->dict;
    dict.Set(key, data);
    func_attrs = DictAttrsNode::make(dict);
  } else {
    Map<std::string, NodeRef> dict = {{key, data}};
    func_attrs = DictAttrsNode::make(dict);
  }

  return FunctionNode::make(
    func->params,
    func->body,
    func->ret_type,
    func->type_params,
    func_attrs);
}

TVM_REGISTER_NODE_TYPE(FunctionNode);

TVM_REGISTER_API("relay._make.Function")
.set_body_typed(FunctionNode::make);

TVM_STATIC_IR_FUNCTOR(IRPrinter, vtable)
.set_dispatch<FunctionNode>([](const ObjectRef& ref, IRPrinter* p) {
  auto* node = static_cast<const FunctionNode*>(ref.get());
  p->stream << "FunctionNode(" << node->params << ", " << node->ret_type
            << ", " << node->body << ", " << node->type_params << ", "
            << node->attrs << ")";
});

Call CallNode::make(Expr op, Array<Expr> args, Attrs attrs,
                    Array<Type> type_args) {
  NodePtr<CallNode> n = make_node<CallNode>();
  n->op = std::move(op);
  n->args = std::move(args);
  n->attrs = std::move(attrs);
  n->type_args = std::move(type_args);
  return Call(n);
}

TVM_REGISTER_NODE_TYPE(CallNode);

TVM_REGISTER_API("relay._make.Call")
.set_body_typed(CallNode::make);

TVM_STATIC_IR_FUNCTOR(IRPrinter, vtable)
.set_dispatch<CallNode>([](const ObjectRef& ref, IRPrinter* p) {
  auto* node = static_cast<const CallNode*>(ref.get());
  p->stream << "CallNode(" << node->op << ", " << node->args << ", "
            << node->attrs << ", " << node->type_args << ")";
  });

Let LetNode::make(Var var, Expr value, Expr body) {
  NodePtr<LetNode> n = make_node<LetNode>();
  n->var = std::move(var);
  n->value = std::move(value);
  n->body = std::move(body);
  return Let(n);
}

TVM_REGISTER_NODE_TYPE(LetNode);

TVM_REGISTER_API("relay._make.Let")
.set_body_typed(LetNode::make);

TVM_STATIC_IR_FUNCTOR(IRPrinter, vtable)
.set_dispatch<LetNode>([](const ObjectRef& ref, IRPrinter* p) {
  auto* node = static_cast<const LetNode*>(ref.get());
  p->stream << "LetNode(" << node->var << ", " << node->value
            << ", " << node->body << ")";
});

If IfNode::make(Expr cond, Expr true_branch, Expr false_branch) {
  NodePtr<IfNode> n = make_node<IfNode>();
  n->cond = std::move(cond);
  n->true_branch = std::move(true_branch);
  n->false_branch = std::move(false_branch);
  return If(n);
}

TVM_REGISTER_NODE_TYPE(IfNode);

TVM_REGISTER_API("relay._make.If")
.set_body_typed(IfNode::make);

TVM_STATIC_IR_FUNCTOR(IRPrinter, vtable)
.set_dispatch<IfNode>([](const ObjectRef& ref, IRPrinter* p) {
  auto* node = static_cast<const IfNode*>(ref.get());
  p->stream << "IfNode(" << node->cond << ", " << node->true_branch
            << ", " << node->false_branch << ")";
});

TupleGetItem TupleGetItemNode::make(Expr tuple, int index) {
  NodePtr<TupleGetItemNode> n = make_node<TupleGetItemNode>();
  n->tuple = std::move(tuple);
  n->index = index;
  return TupleGetItem(n);
}

TVM_REGISTER_NODE_TYPE(TupleGetItemNode);

TVM_REGISTER_API("relay._make.TupleGetItem")
.set_body_typed(TupleGetItemNode::make);

TVM_STATIC_IR_FUNCTOR(IRPrinter, vtable)
.set_dispatch<TupleGetItemNode>([](const ObjectRef& ref, IRPrinter* p) {
  auto* node = static_cast<const TupleGetItemNode*>(ref.get());
  p->stream << "TupleGetItemNode(" << node->tuple << ", " << node->index << ")";
});

RefCreate RefCreateNode::make(Expr value) {
  NodePtr<RefCreateNode> n = make_node<RefCreateNode>();
  n->value = std::move(value);
  return RefCreate(n);
}

TVM_REGISTER_NODE_TYPE(RefCreateNode);

TVM_REGISTER_API("relay._make.RefCreate")
.set_body_typed(RefCreateNode::make);

TVM_STATIC_IR_FUNCTOR(IRPrinter, vtable)
.set_dispatch<RefCreateNode>([](const ObjectRef& ref, IRPrinter* p) {
  auto* node = static_cast<const RefCreateNode*>(ref.get());
  p->stream << "RefCreateNode(" << node->value << ")";
});

RefRead RefReadNode::make(Expr ref) {
  NodePtr<RefReadNode> n = make_node<RefReadNode>();
  n->ref = std::move(ref);
  return RefRead(n);
}

TVM_REGISTER_NODE_TYPE(RefReadNode);

TVM_REGISTER_API("relay._make.RefRead")
.set_body_typed(RefReadNode::make);

TVM_STATIC_IR_FUNCTOR(IRPrinter, vtable)
.set_dispatch<RefReadNode>([](const ObjectRef& ref, IRPrinter* p) {
  auto* node = static_cast<const RefReadNode*>(ref.get());
  p->stream << "RefReadNode(" << node->ref << ")";
});

RefWrite RefWriteNode::make(Expr ref, Expr value) {
  NodePtr<RefWriteNode> n = make_node<RefWriteNode>();
  n->ref = std::move(ref);
  n->value = std::move(value);
  return RefWrite(n);
}

TVM_REGISTER_NODE_TYPE(RefWriteNode);

TVM_REGISTER_API("relay._make.RefWrite")
.set_body_typed(RefWriteNode::make);

TVM_STATIC_IR_FUNCTOR(IRPrinter, vtable)
.set_dispatch<RefWriteNode>([](const ObjectRef& ref, IRPrinter* p) {
  auto* node = static_cast<const RefWriteNode*>(ref.get());
  p->stream << "RefWriteNode(" << node->ref << ", " << node->value << ")";
});

TVM_REGISTER_API("relay._expr.TempExprRealize")
.set_body_typed<Expr(TempExpr)>([](TempExpr temp) {
  return temp->Realize();
});

<<<<<<< HEAD
TVM_REGISTER_API("relay._expr.FunctionGetAttr")
.set_body_typed(FunctionGetAttr);
=======
TVM_REGISTER_API("relay._expr.FunctionSetAttr")
.set_body_typed<Function(Function, std::string, NodeRef)>(
  [](Function func, std::string name, NodeRef ref) {
    return FunctionSetAttr(func, name, ref);
});
>>>>>>> e541c758

}  // namespace relay
}  // namespace tvm<|MERGE_RESOLUTION|>--- conflicted
+++ resolved
@@ -365,16 +365,11 @@
   return temp->Realize();
 });
 
-<<<<<<< HEAD
-TVM_REGISTER_API("relay._expr.FunctionGetAttr")
-.set_body_typed(FunctionGetAttr);
-=======
 TVM_REGISTER_API("relay._expr.FunctionSetAttr")
 .set_body_typed<Function(Function, std::string, NodeRef)>(
   [](Function func, std::string name, NodeRef ref) {
     return FunctionSetAttr(func, name, ref);
 });
->>>>>>> e541c758
 
 }  // namespace relay
 }  // namespace tvm